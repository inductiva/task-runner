--- conflicted
+++ resolved
@@ -66,11 +66,8 @@
         container_image: str,
         mpi_config: mpi_configuration.MPIClusterConfiguration,
         exec_command_logger: executers.ExecCommandLogger,
-<<<<<<< HEAD
         extra_params: dict[str, Any],
-=======
         system_monitor: SystemMonitor,
->>>>>>> 8298298c
     ):
         """Performs initial setup of the executer.
 

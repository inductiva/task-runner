--- conflicted
+++ resolved
@@ -667,26 +667,17 @@
         extra_params = json.loads(request.get("extra_params", {}))
 
         return executer_class(
-<<<<<<< HEAD
             working_dir=self.task_workdir,
             container_image=self.apptainer_image_path,
             mpi_config=copy.deepcopy(self.mpi_config),
             exec_command_logger=executers.ExecCommandLogger(
                 self.task_id,
                 self._operations_logger,
-=======
-            self.task_workdir,
-            self.apptainer_image_path,
-            copy.deepcopy(self.mpi_config),
-            executers.ExecCommandLogger(
-                task_id=self.task_id,
-                operations_logger=self._operations_logger,
             ),
-            SystemMonitor(
+            system_monitor=SystemMonitor(
                 task_id=self.task_id,
                 task_runner_uuid=self.task_runner_uuid,
                 event_logger=self.event_logger,
->>>>>>> 8298298c
             ),
             extra_params=extra_params,
         )
"""Test TaskRequestHandler class."""
import json
import os
import queue
import shutil
import tempfile
import threading
import time
import uuid
from collections.abc import Iterator
<<<<<<< HEAD
from typing import Optional
=======
from typing import List, Optional
>>>>>>> 8c13d7cf
from unittest import mock

import pytest
from inductiva_api import events
from task_runner import (
    apptainer_utils,
    executers,
    task_message_listener,
    task_request_handler,
)


class MockExecuter(
        executers.arbitrary_commands_executer.ArbitraryCommandsExecuter):
    """Mock executer to use in tests that runs commands without apptainer.

    This class overrides the run_subprocess of the ArbitraryCommandsExecuter,
    to run the command without using apptainer.
    """

    def run_subprocess(self, cmd: executers.Command, working_dir: str = ""):
        with self._lock:
            if self.is_shutting_down.is_set():
                raise executers.base_executer.ExecuterKilledError()

        self.subprocess = executers.SubprocessTracker(
            args=cmd.args,
            working_dir=working_dir,
            stdout=mock.MagicMock(),
            stderr=mock.MagicMock(),
            stdin=mock.MagicMock(),
            loki_logger=mock.MagicMock(),
        )
        self.subprocess.run()
        exit_code = self.subprocess.wait()
        if exit_code != 0:
            raise executers.base_executer.ExecuterSubProcessError(
                f"Command {cmd} failed with exit code {exit_code}")


class MockMessageListener(task_message_listener.BaseTaskMessageListener):
    """MessageListener mock that doesn't receive messages."""

    def __init__(self):
        self._queue = queue.Queue()

    def send(self, message: str):
        self._queue.put(message)

    def receive(self, task_id: str):
        del task_id  # unused

        msg = self._queue.get()
        return msg

    def unblock(self, task_id: str):
        del task_id  # unused
        self.send("done")


def download_input_side_effect(
        commands: list[str],
        unblock_download_input: Optional[threading.Event] = None):
    """Get function to use as side_effect for file_manager.download_input."""

    task_request_payload = {
        "sim_dir": "sim_dir",
        "run_subprocess_dir": None,
        "container_image": "unused",
        "commands": [{
            "cmd": command,
            "prompts": []
        } for command in commands]
    }

    def _side_effect(task_id, task_dir_remote, tmp_zip_path):
        del task_id, task_dir_remote  # unused

        with tempfile.TemporaryDirectory() as tmp_dir:
            with open(
                    os.path.join(tmp_dir, "input.json"),
                    "w",
                    encoding="utf-8",
            ) as f:
                json.dump(task_request_payload, f)

            os.makedirs(os.path.join(tmp_dir, "sim_dir"), exist_ok=True)

            if tmp_zip_path.endswith(".zip"):
                tmp_zip_path = tmp_zip_path[:-len(".zip")]

            shutil.make_archive(tmp_zip_path, "zip", tmp_dir)

        if unblock_download_input is not None:
            unblock_download_input.wait()

    return _side_effect


@pytest.fixture(name="mock_message_listener")
def fixture_message_listener() -> Iterator[MockMessageListener]:
    mock_message_listener = MockMessageListener()
    yield mock_message_listener


@pytest.fixture(name="handler")
def fixture_task_request_handler(
    tmp_path,
    mock_message_listener,
) -> Iterator[task_request_handler.TaskRequestHandler]:
    id_ = uuid.uuid4()
    workdir = tmp_path.joinpath("workdir")
    workdir.mkdir()
    container_path = workdir.joinpath("container.sif")
    container_path.touch()

    apptainer_images_manager = mock.MagicMock()
    apptainer_images_manager.get.return_value = (
        container_path,
        0.0,
        apptainer_utils.ApptainerImageSource.LOCAL_FILESYSTEM,
    )

    event_logger = mock.MagicMock()

    handler = task_request_handler.TaskRequestHandler(
        task_runner_uuid=id_,
        workdir=str(workdir),
        mpi_config=executers.MPIClusterConfiguration(),
        apptainer_images_manager=apptainer_images_manager,
        api_client=mock.MagicMock(),
        event_logger=event_logger,
        message_listener=mock_message_listener,
        file_manager=mock.MagicMock(),
    )

    with mock.patch(
            "task_runner.api_methods_config.get_executer") as get_executer_mock:
        with mock.patch(
                "task_runner.utils.files.get_dir_size") as get_dir_size_mock:
            get_dir_size_mock.return_value = 0
            get_executer_mock.return_value = MockExecuter
            yield handler


def _setup_mock_task(
    commands: list[str],
    handler: task_request_handler.TaskRequestHandler,
    time_to_live_seconds: Optional[float] = None,
    unblock_download_input: Optional[threading.Event] = None,
):
    task_id = "umx0oyincuy41x3u7fyazcwjr"
    task_request = {
        "id": task_id,
        "project_id": uuid.uuid4(),
        "task_dir": task_id,
        "container_image": "docker://alpine:latest",  # unused in test
        "simulator": "arbitrary_commands",
    }

    if time_to_live_seconds is not None:
        task_request["time_to_live_seconds"] = str(time_to_live_seconds)

    handler.file_manager.download_input = mock.MagicMock(
        side_effect=download_input_side_effect(
            commands=commands, unblock_download_input=unblock_download_input))

    handler.file_manager.upload_output = mock.MagicMock(return_value=(0, 0, 0))

    return task_request


def test_task_request_handler_ttl_exceeded(handler):

    # Mocking because implementation is currently not cross platform
    time_to_live_seconds = 1
    task_duration_seconds = 10

    # Mock _build_executer to return a MockExecuter
    task_request = _setup_mock_task(
        commands=[f"sleep {task_duration_seconds}"],
        handler=handler,
        time_to_live_seconds=time_to_live_seconds,
    )

    start = time.time()
    handler(task_request)
    end = time.time()

    assert end - start == pytest.approx(time_to_live_seconds, abs=0.5)
    # Check if last published event includes status 'ttl-exceeded'
    assert handler.event_logger.log.call_args_list[-1][0][
        0].new_status == 'ttl-exceeded'


def test_task_request_handler_ttl_not_exceeded(handler):

    # Mocking because implementation is currently not cross platform
    time_to_live_seconds = 10
    task_duration_seconds = 1

    # Mock _build_executer to return a MockExecuter
    task_request = _setup_mock_task(
        commands=[f"sleep {task_duration_seconds}"],
        handler=handler,
        time_to_live_seconds=time_to_live_seconds,
    )

    start = time.perf_counter()
    handler(task_request)
    end = time.perf_counter()

    assert end - start >= task_duration_seconds

    # Our subprocess runner polls the subprocess every second, so a 1 second
    # task can take slightly more than 2 seconds to complete.
    assert end - start < task_duration_seconds + 1.2

    # Check if last published event includes status 'success'
    assert handler.event_logger.log.call_args_list[-1][0][
        0].new_status == 'success'


def test_task_request_handler_kill_task_before_computation_started(
    handler,
    mock_message_listener,
):
    unblock_download_input = threading.Event()

    # Mock _build_executer to return a MockExecuter
    task_request = _setup_mock_task(
        commands=["sleep 10"],
        handler=handler,
        unblock_download_input=unblock_download_input,
    )
    thread = threading.Thread(target=handler, args=(task_request,))
    thread.start()

    assert len(handler.event_logger.log.call_args_list) == 0
    mock_message_listener.send("kill")

    # download_input step is blocked until this event is set
    unblock_download_input.set()

    thread.join()

    # Check only one event was published (Killed) after PickedUp
    assert len(handler.event_logger.log.call_args_list) == 1
    assert isinstance(handler.event_logger.log.call_args_list[-1][0][0],
                      events.TaskKilled)


def test_task_request_handler_kill_task_after_computation_started(
    handler,
    mock_message_listener,
):
    # Mock _build_executer to return a MockExecuter
    task_duration = 30

    task_request = _setup_mock_task(
        commands=[f"sleep {task_duration}"],
        handler=handler,
    )
    thread = threading.Thread(target=handler, args=(task_request,))
    thread.start()

    computation_started = False
    computation_started_timeout_s = 30
    computation_started_check_period = 1
    # Wait until computation started event is published
    while not computation_started and computation_started_timeout_s > 0:
        computation_started = len(
            handler.event_logger.log.call_args_list) > 0 and isinstance(
                handler.event_logger.log.call_args_list[-1][0][0],
                events.TaskWorkStarted,
            )
        time.sleep(computation_started_check_period)
        computation_started_timeout_s -= computation_started_check_period

    assert computation_started

    mock_message_listener.send("kill")

    thread.join()

    assert len(handler.event_logger.log.call_args_list) == 3
    last_event = handler.event_logger.log.call_args_list[-1][0][0]
    assert isinstance(last_event, events.TaskOutputUploaded)
    assert last_event.new_status == "killed"<|MERGE_RESOLUTION|>--- conflicted
+++ resolved
@@ -8,11 +8,7 @@
 import time
 import uuid
 from collections.abc import Iterator
-<<<<<<< HEAD
 from typing import Optional
-=======
-from typing import List, Optional
->>>>>>> 8c13d7cf
 from unittest import mock
 
 import pytest

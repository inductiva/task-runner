--- conflicted
+++ resolved
@@ -188,7 +188,6 @@
         working_dir_local, working_dir_host = self._setup_working_dir(
             task_dir_remote)
 
-<<<<<<< HEAD
         std_path = os.path.join(working_dir_local, utils.OUTPUT_DIR,
                                 "artifacts/stdout.txt")
 
@@ -197,6 +196,11 @@
             with self._open_usage_stream(task_dir_remote,
                                          "stdout_live.txt") as stdout_stream:
 
+                self.event_logger.log(
+                    events.TaskWorkStarted(
+                        id=self.task_id,
+                        machine_id=self.executer_uuid,
+                    ))
                 exit_code, task_killed = self._execute_request(
                     request,
                     working_dir_host,
@@ -207,15 +211,6 @@
         self._pack_output(task_dir_remote, working_dir_local)
 
         self._cleanup(working_dir_local)
-=======
-        self.event_logger.log(
-            events.TaskWorkStarted(
-                id=self.task_id,
-                machine_id=self.executer_uuid,
-            ))
-        exit_code, task_killed = self._execute_request(request,
-                                                       working_dir_host)
->>>>>>> cf8dcff0
 
         if task_killed:
             event = events.TaskKilled(id=self.task_id,

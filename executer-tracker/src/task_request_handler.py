"""Module that defines the TaskRequestHandler class.

The TaskRequestHandler class serves as a handler of task requests, i.e.,
handles the logic related to setting up the working_dir of an executer,
launching said executer, and providing the outputs to the Web API.
Note that, currently, request consumption is blocking.
"""
import os
import shutil
from absl import logging
import time
import utils
from utils import make_task_key
from utils.files import extract_zip_archive, write_input_json
from subprocess_tracker import SubprocessTracker
from concurrent.futures import ThreadPoolExecutor


def redis_msg_catcher(redis, queue, subprocess_tracker):
    _, content = redis.brpop(queue)
    logging.info("Received message \"%s\" from the Web API", content)

    if content == "kill":
        return subprocess_tracker.exit_gracefully()


class TaskRequestHandler:
    """Class that implements the request consumption logic.

    The TaskRequestHandler represents a stateful handler of requests. Its
    intended usage is within a loop where requests are listened for.
    After a request arrives, it is passed to an instance of TaskRequestHandler
    for blocking execution of the request. The TaskRequestHandler defines
    the __call__ method, so passing a request to an instance of
    TaskRequestHandler is a call like `request_handler(request)`, where
    `request_handler` is the TaskRequestHandler instance and `request` is
    the request for consumption.

    Attributes:
        redis: Connection to Redis.
        working_dir_root: Directory where executer working dirs are created.
        artifact_dest: Shared directory with the Web API.
    """

    def __init__(self, redis_connection, working_dir_root, artifact_dest):
        """Initialize an instance of the TaskRequestHandler class."""
        self.redis = redis_connection
        self.working_dir_root = working_dir_root
        self.artifact_dest = artifact_dest

        self.thread_pool = ThreadPoolExecutor(max_workers=1)

    def build_working_dir(self, request) -> str:
        """Create the working directory for a given request.

        Create working dir for the script that will accomplish the request.
        The uniqueness of the working dir is guaranteed by using the task id
        in the directory name.

        Args:
            request: Request that will use the created working dir.

        Returns:
            Path of the created working directory.
        """
        working_dir = os.path.join(self.working_dir_root, request["id"])
        os.makedirs(working_dir)
        return working_dir

    def build_command(self, request) -> str:
        """Build Python command to run a requested task.

        NOTE: this method is a candidate for improvement.

        Args:
            request: Request for which to build a command.

        Returns:
            Python command to execute received request.
        """

        method_to_script = {
            "linalg.eigs": "/scripts/run_eigensolver.py",
            "math.matmul": "/scripts/matmul.py",
            "math.sum": "/scripts/sum.py",
            "test.sleep": "/scripts/sleep.py",
            "sph.splishsplash.run_simulation": "/scripts/simulation.py",
<<<<<<< HEAD
            "sph.dualsphysics.run_simulation": "/scripts/simulation.py",
=======
            "sw.swash.run_simulation": "/scripts/simulation.py",
>>>>>>> f6b7e2db
        }
        method = request["method"]

        return f"python {method_to_script[method]}"

    def setup_working_dir(self, request, working_dir):
        """Setup the working directory for an executer.

        This method performs initial setup of the working directory
        for an executer. More specifically, it ensures that it exists
        and contains the necessary input files.

        There are two different scenarios:
            1. A ZIP with the full input is provided, so all that's needed
            is to extract the ZIP to the correct place.

            2. The request contains a json specifying the full request,
            so setting up the working dir requires writting the JSON
            to the correct place.

        Args:
            request: Request that will run in the working directory. The
                presence of the field "params" in the request dict defines
                which of the above described scenarios is followed.
                If "params" exists, scenario 2 is used. If not, then it is
                assumed that an input ZIP already exists.
            working_dir: Path in which to setup the working directory.
        """
        if "params" in request:
            input_json_path = write_input_json(working_dir, request["params"])
            logging.info("Wrote JSON input to %s", input_json_path)
            return

        input_zip_path = os.path.join(self.artifact_dest, request["id"],
                                      utils.INPUT_ZIP_FILENAME)

        extract_zip_archive(
            zip_path=input_zip_path,
            dest=working_dir,
        )

        logging.info("Extracted input zip %s to %s", input_zip_path,
                     working_dir)

    def pack_output(self, task_id, working_dir):
        """Compress outputs and store them in the shared drive.

        Args:
            task_id: ID of task to which the outputs are related. Required
                as the ID is necessary to resolve the path where the outputs
                should be stored in the shared drive.
            working_dir: Working directory of the executer that performed
                the task.

        Returns:
            Path to the zip file.
        """
        # Compress outputs, storing them in the shared drive
        output_dir = os.path.join(working_dir, utils.OUTPUT_DIR)

        output_zip_name = os.path.join(self.artifact_dest, task_id,
                                       utils.OUTPUT_DIR)
        output_zip_path = shutil.make_archive(output_zip_name, "zip",
                                              output_dir)

        logging.info("Compressed output to %s", output_zip_path)

        return output_zip_path

    def __call__(self, request):
        """Execute the task described by the request.

        Note that this method is blocking.

        Args:
            request: Request describing the task to be executed.
        """
        task_id = request["id"]

        task_status = self.redis.get(make_task_key(task_id, "status"))

        # Check if task status is submitted. The task status could be
        # "killed", in which case it is not supposed to be executed
        if task_status != "submitted":
            return

        working_dir = self.build_working_dir(request)
        self.setup_working_dir(request, working_dir)

        tracker = SubprocessTracker(
            working_dir=working_dir,
            command_line=self.build_command(request),
        )

        # Mark task as started
        self.redis.set(make_task_key(task_id, "status"), "started")

        redis_client_id = self.redis.client_id()

        # Start thread that blocks while waiting for messages related to
        # the currently executing task
        msg_catcher_thread = self.thread_pool.submit(
            redis_msg_catcher,
            self.redis,
            make_task_key(task_id, "events"),
            tracker,
        )

        exit_code = tracker.run()
        logging.info("Tracker returned exit code %s", str(exit_code))

        # Unblock the connection that's blocked waiting for a kill message
        self.redis.client_unblock(redis_client_id)

        self.pack_output(task_id, working_dir)

        # NOTE: Assuming everything ran successfully for now
        # Mark task as finished successfully
        self.redis.set(make_task_key(task_id, "status"), "success")
        logging.info("Marked task as successful")

        # Check if message catcher thread stopped running
        done = False
        while not done:
            done = msg_catcher_thread.done()
            logging.info("Message catcher thread stopped: %s", done)
            time.sleep(0.1)<|MERGE_RESOLUTION|>--- conflicted
+++ resolved
@@ -85,11 +85,8 @@
             "math.sum": "/scripts/sum.py",
             "test.sleep": "/scripts/sleep.py",
             "sph.splishsplash.run_simulation": "/scripts/simulation.py",
-<<<<<<< HEAD
             "sph.dualsphysics.run_simulation": "/scripts/simulation.py",
-=======
             "sw.swash.run_simulation": "/scripts/simulation.py",
->>>>>>> f6b7e2db
         }
         method = request["method"]
 

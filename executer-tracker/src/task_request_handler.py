--- conflicted
+++ resolved
@@ -83,11 +83,8 @@
             "linalg.eigs": "/scripts/run_eigensolver.py",
             "math.matmul": "/scripts/matmul.py",
             "math.sum": "/scripts/sum.py",
-<<<<<<< HEAD
             "test.sleep": "/scripts/sleep.py",
-=======
             "sph.run_simulation": "/scripts/simulation.py",
->>>>>>> decc8ff9
         }
         method = request["method"]
 

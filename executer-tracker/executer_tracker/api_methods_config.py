--- conflicted
+++ resolved
@@ -24,11 +24,8 @@
         executers.fds.FDSExecuter,
     "reef3d.reef3d.run_simulation":
         executers.reef3d.REEF3DExecuter,
-<<<<<<< HEAD
-    "tester.tester.run_simulation":
-        executers.tester.TestExecuter
-=======
+    "tester.echo.run_simulation":
+        executers.tester.TestExecuter,
     "dummy.dummy.mpi_hello_world":
         executers.dummy.MPIHelloWorldExecuter,
->>>>>>> 9519befc
 }
"""Mapping of API methods to the Executer classes that perform those methods."""
from executer_tracker import executers

api_method_to_script = {
    "sph.splishsplash.run_simulation":
        executers.splishplash.SPlisHSPlasHExecuter,
    "sph.dualsphysics.run_simulation":
        executers.dualsphysics.DualSPHysicsExecuter,
    "sw.swash.run_simulation":
        executers.swash.SWASHExecuter,
    "sw.xbeach.run_simulation":
        executers.xbeach.XBeachExecuter,
    "fvm.openfoam_foundation.run_simulation":
        executers.openfoam.OpenFOAMExecuter,
    "fvm.openfoam_esi.run_simulation":
        executers.openfoam.OpenFOAMExecuter,
    "md.gromacs.run_simulation":
        executers.gromacs.GROMACS,
    "stellarators.simsopt.run_simulation":
        executers.simsopt.SimsoptExecuter,
    "fem.fenicsx.run_simulation":
        executers.fenicsx.LinearElasticityFEniCSxExecuter,
    "fdm.fds.run_simulation":
        executers.fds.FDSExecuter,
    "reef3d.reef3d.run_simulation":
        executers.reef3d.REEF3DExecuter,
<<<<<<< HEAD
    "tester.echo.run_simulation":
        executers.dummy.DummyExecuter,
=======
    "swan.swan.run_simulation":
        executers.swan.SWANExecuter,
>>>>>>> 6548524c
    "dummy.dummy.mpi_hello_world":
        executers.dummy.MPIHelloWorldExecuter,
}<|MERGE_RESOLUTION|>--- conflicted
+++ resolved
@@ -24,13 +24,10 @@
         executers.fds.FDSExecuter,
     "reef3d.reef3d.run_simulation":
         executers.reef3d.REEF3DExecuter,
-<<<<<<< HEAD
     "tester.echo.run_simulation":
         executers.dummy.DummyExecuter,
-=======
     "swan.swan.run_simulation":
         executers.swan.SWANExecuter,
->>>>>>> 6548524c
     "dummy.dummy.mpi_hello_world":
         executers.dummy.MPIHelloWorldExecuter,
 }
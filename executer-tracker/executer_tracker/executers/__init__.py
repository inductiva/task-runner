"""Executer related functionality.

This submodule includes the Executer classes that are used to run
API methods, along with utility functions and classes that are used
by the Executer classes.
"""
from .base_executer import BaseExecuter
from .mpi_base_executer import MPIExecuter
from .command import Command
from .subprocess_tracker import SubprocessTracker
from .mpi_configuration import MPIConfiguration
from . import security
from . import utils
from . import gromacs
from . import openfoam
from . import splishplash
from . import dualsphysics
from . import swash
from . import xbeach
from . import reef3d
from . import fds
from . import simsopt
from . import fenicsx
<<<<<<< HEAD
from . import dummy
from . import schism
=======
from . import swan
from . import dummy
>>>>>>> 97313de2
<|MERGE_RESOLUTION|>--- conflicted
+++ resolved
@@ -21,10 +21,6 @@
 from . import fds
 from . import simsopt
 from . import fenicsx
-<<<<<<< HEAD
-from . import dummy
-from . import schism
-=======
 from . import swan
 from . import dummy
->>>>>>> 97313de2
+from . import schism
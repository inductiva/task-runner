"""This file provides an abstract class to implement concrete executers.

Check the `BaseExecuter` docstring for more information on the class and
its usage.
"""
from abc import ABC, abstractmethod
import os
import json
import psutil
from collections import namedtuple
from absl import logging

from executer_tracker import executers
<<<<<<< HEAD
from executer_tracker.executers import command
from executer_tracker.utils import loki
=======
from executer_tracker.executers import command, mpi_configuration
>>>>>>> 81caf7f1


class BaseExecuter(ABC):
    """Base class to implement concrete executers.

    The `load_input_configuration` and `pack_output` methods perform
    boilerplate code used in all executers. The `execute` method is abstract
    and should and should be implemented by all executers. Check the docstring
    of the `execute` method for information about how to handle inputs and
    outputs of the executer.

    Besides implementing a custom `execute` method, executer implementations
    should use the `run_subprocess` method to run subprocesses. Also,
    `self.artifacts_dir` specifies the path in which to store files and
    `self.working_dir` the path in which the executer is running (useful to
    construct absolute paths from input filenames).
    """
    INPUT_FILENAME = "input.json"
    OUTPUT_DIRNAME = "output"
    ARTIFACTS_DIRNAME = "artifacts"
    OUTPUT_FILENAME = "output.json"
    STDOUT_LOGS_FILENAME = "stdout.txt"
    STDERR_LOGS_FILENAME = "stderr.txt"

<<<<<<< HEAD
    def __init__(self, working_dir: str, container_image: str,
                 loki_logger: loki.LokiLogger):
=======
    def __init__(
        self,
        working_dir: str,
        container_image: str,
        mpi_config: mpi_configuration.MPIConfiguration,
    ):
>>>>>>> 81caf7f1
        """Performs initial setup of the executer.

        This method creates the directories to be used for storing files
        that are sent to the client.
        """
        self.mpi_config = mpi_config
        self.container_image = container_image
        self.working_dir = working_dir
        self.output_dir = os.path.join(self.working_dir, self.OUTPUT_DIRNAME)
        self.artifacts_dir = os.path.join(self.output_dir,
                                          self.ARTIFACTS_DIRNAME)
        self.loki_logger = loki_logger

        logging.info("Working directory: %s", self.working_dir)

        os.makedirs(self.artifacts_dir)
        logging.info("Created output directory: %s", self.output_dir)
        logging.info("Created artifacts directory: %s", self.artifacts_dir)

        self._create_output_json_file()

        self.terminated = False
        self.return_value = None
        self.stdout_logs_path = os.path.join(self.artifacts_dir,
                                             self.STDOUT_LOGS_FILENAME)
        self.stderr_logs_path = os.path.join(self.artifacts_dir,
                                             self.STDERR_LOGS_FILENAME)

    def _create_output_json_file(self):
        self.output_json_path = os.path.join(self.output_dir,
                                             self.OUTPUT_FILENAME)

        with open(self.output_json_path, "w", encoding="UTF-8") as f:
            json.dump([], f)

    def load_input_configuration(self):
        """Method that loads the executers' inputs.

        This method reads the inputs from a json file and creates a named
        tuple (`self.args`) to be used in the execute method.
        """
        input_file_path = os.path.join(self.working_dir, self.INPUT_FILENAME)

        with open(input_file_path, "r", encoding="utf-8") as f:
            input_dict = json.load(f)

        named_tuple_constructor = namedtuple("args", input_dict.keys())
        self.args = named_tuple_constructor(**input_dict)

    @abstractmethod
    def execute(self):
        """Abstract method that should be implemented by each executer.

        Each concrete executer should implement this method with the custom
        logic of the executer. The inputs to the executer are available
        in the `args` property of the object (accessible via `self.args`).
        A method can be specified in the client with the following signature:
            run_simulation(sim_dir, input_filename)
        For that case, the arguments will be available with the same name in
        the args namedtuple, i.e., `self.args.sim_dir` and
        `self.args.input_filename`.
        Note that if the input is a directory, then the path relative to
        `self.working_dir`.

        For an executer of a simulator that doesn't have a concrete output but
        rather generates files to be sent to the client, the files should
        be placed in the directory with path `self.artifacts_dir`.
        """
        raise NotImplementedError

    def pre_process(self):
        """Abstract method for pre-processing implemented by each executer.

        Each concrete executer should implement this method with the custom
        logic of the required pre-processing.
        The goal is to execute complex pre-processing tasks in the server
        side, that may require new dependencies that we don't want the
        user to install.
        """
        return None

    def post_process(self):
        """Abstract method for post-processing implemented by each executer.

        Each concrete executer should implement this method with the custom
        logic of the required post-processing.
        The goal is to provide these files by default on `task.get_output()`
        on the client. The post-process reads from the `self.artifacts_dir`
        to generate the required files.
        """
        return None

    def pack_output(self):
        """Method that packs the output to send for the client.

        This method assumes that the return value of the executer is stored
        in the object's `return_value` property.
        For simulators that don't have a specific output, but rather output
        a series of files, then `return_value` doesn't need to be set, as by
        default the contents of the `artifacts_dir` directory are considered to
        be the output.
        For other executers that return a specific value, the `return_value`
        must be set with the object expected in the client. For executers that
        return more than one value, e.g. eigen decomposition, which returns the
        eigenvalues and eigenvectors, then `return_value` must be a tuple with
        the two objects in the order expected in the client.
        """
        with open(self.output_json_path, "w", encoding="UTF-8") as f:
            if self.return_value is None:
                json_obj = []
            elif isinstance(self.return_value, tuple):
                json_obj = list(self.return_value)
            else:
                json_obj = [self.return_value]

            json.dump(json_obj, f)

    def run_subprocess(
        self,
        cmd: command.Command,
        working_dir: str = "",
    ):
        """Run a command as a subprocess.

        This method is used to run a command as a subprocess. It uses the
        SubprocessTracker class to run the subprocess and wait for it to
        finish.

        The command is run in the right Apptainer container, by prefixing
        the command with the right Apptainer instruction.

        The method is also used to log the stdout and stderr of the command
        to the files "stdout.txt" and "stderr.txt" in the artifacts directory.
        Since an executer can call more than one subprocess, and in order to
        improve the readibility and transparency of each command's logs, the
        resulting "stdout.txt" and "stderr.txt" files have separators
        splitting the logs of each command.

        The method also writes the command's prompts to a file and pipes it
        to the subprocess' stdin. This is useful for commands that require
        user input.

        Args:
            cmd: Object of the Command class, encapsulating the command to
                to run as a subprocess and user prompts if applicable.
            working_dir: Path to the working directory of the subprocess.
        """
        stdin_path = os.path.join(self.working_dir, "stdin.txt")
        stdin_contents = "".join([f"{prompt}\n" for prompt in cmd.prompts])

        if self.terminated:
            raise RuntimeError("Executer terminated. Not running subprocess.")

        with open(stdin_path, "w", encoding="UTF-8") as f:
            f.write(stdin_contents)
            logging.info("Wrote stdin contents to %s: %d bytes", stdin_path,
                         len(stdin_contents))

        with open(self.stdout_logs_path, "a", encoding="UTF-8") as stdout, \
            open(self.stderr_logs_path, "a", encoding="UTF-8") as stderr, \
                open(stdin_path, "r", encoding="UTF-8") as stdin:
            log_message = f"# COMMAND: {cmd.args}"
            self.loki_logger.log_text(log_message, io_type="command")
            stdout.write(log_message)
            stderr.write(log_message)
            stdout.flush()
            stderr.flush()

            args = []
            if cmd.is_mpi:
                args = ["mpirun"]
                if self.mpi_config.hostfile_path is not None:
                    args.extend([
                        "--hostfile",
                        self.mpi_config.hostfile_path,
                    ])
                args.extend(self.mpi_config.extra_args)

            # This is the directory that contains all the task related files
            task_working_dir = self.working_dir

            # This is the directory where the command will be executed. It
            # can be a subdirectory of the task directory.
            process_working_dir = task_working_dir
            if working_dir:
                process_working_dir = os.path.join(process_working_dir,
                                                   working_dir)

            args.extend([
                "apptainer",
                "exec",
                "--bind",
                f"{task_working_dir}:{task_working_dir}",
                "--pwd",
                process_working_dir,
                self.container_image,
            ])
            args.extend(cmd.args)

            self.subprocess = executers.SubprocessTracker(
                args=args,
                working_dir=None,
                stdout=stdout,
                stderr=stderr,
                stdin=stdin,
                loki_logger=self.loki_logger,
            )
            self.subprocess.run()
            exit_code = self.subprocess.wait()
            if exit_code != 0:
                raise RuntimeError(
                    f"Command failed with exit code: {exit_code}")

            stdout.write("\n -------\n")
            stderr.write("\n -------\n")

    def run(self):
        """Method used to run the executer."""
        self.load_input_configuration()
        self.pre_process()
        self.execute()
        self.post_process()
        self.pack_output()

    def terminate(self):
        self.terminated = True

        if self.subprocess is not None:
            self.subprocess.exit_gracefully()

    def count_cpu_cores(self):
        if self.mpi_config.hostfile_path is None:
            return psutil.cpu_count(logical=False)

        with open(self.mpi_config.hostfile_path, "r", encoding="utf-8") as f:
            hosts = f.readlines()

        hosts = [host.strip() for host in hosts if host != "\n"]

        total_cores = 0
        core_per_host = True
        for host_line in hosts:
            segments = host_line.split()
            if len(segments) > 1:
                _, slots = segments
                host_cores = int(slots.split("=")[1])

                total_cores += host_cores
            else:
                core_per_host = False
                continue

        if core_per_host:
            return total_cores
        else:
            return psutil.cpu_count(logical=False) * len(hosts)<|MERGE_RESOLUTION|>--- conflicted
+++ resolved
@@ -11,12 +11,8 @@
 from absl import logging
 
 from executer_tracker import executers
-<<<<<<< HEAD
-from executer_tracker.executers import command
+from executer_tracker.executers import command, mpi_configuration
 from executer_tracker.utils import loki
-=======
-from executer_tracker.executers import command, mpi_configuration
->>>>>>> 81caf7f1
 
 
 class BaseExecuter(ABC):
@@ -41,17 +37,13 @@
     STDOUT_LOGS_FILENAME = "stdout.txt"
     STDERR_LOGS_FILENAME = "stderr.txt"
 
-<<<<<<< HEAD
-    def __init__(self, working_dir: str, container_image: str,
-                 loki_logger: loki.LokiLogger):
-=======
     def __init__(
         self,
         working_dir: str,
         container_image: str,
         mpi_config: mpi_configuration.MPIConfiguration,
+        loki_logger: loki.LokiLogger,
     ):
->>>>>>> 81caf7f1
         """Performs initial setup of the executer.
 
         This method creates the directories to be used for storing files
